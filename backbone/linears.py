--- conflicted
+++ resolved
@@ -260,60 +260,7 @@
         out = {'logits': torch.cat(out, dim=1)}
         return out
 
-<<<<<<< HEAD
     def __repr__(self):
         trainable_params = count_parameters(self, trainable=True)
         total_params = count_parameters(self)
-        return f"SimpleContinualLinear(trainable_params={trainable_params}, total_params={total_params}, percentage={trainable_params * 100 / total_params:.2f})"
-=======
-class TunaLinear(nn.Module):
-    def __init__(self, embed_dim, nb_classes, feat_expand=False, with_norm=False):
-        super().__init__()
-
-        self.embed_dim = embed_dim
-        self.feat_expand = feat_expand
-        self.with_norm = with_norm
-        heads = []
-        single_head = []
-        if with_norm:
-            single_head.append(nn.LayerNorm(embed_dim))
-
-        single_head.append(nn.Linear(embed_dim, nb_classes, bias=False))
-        head = nn.Sequential(*single_head)
-
-        heads.append(head)
-        self.heads = nn.ModuleList(heads)
-        for m in self.modules():
-            if isinstance(m, nn.Linear):
-                trunc_normal_(m.weight, std=.02)
-
-    def backup(self):
-        self.old_state_dict = deepcopy(self.state_dict())
-
-    def recall(self):
-        self.load_state_dict(self.old_state_dict)
-
-    def update(self, nb_classes, freeze_old=True):
-        single_head = []
-        if self.with_norm:
-            single_head.append(nn.LayerNorm(self.embed_dim))
-
-        _fc = nn.Linear(self.embed_dim, nb_classes, bias=False)
-        trunc_normal_(_fc.weight, std=.02)
-        single_head.append(_fc)
-        new_head = nn.Sequential(*single_head)
-
-        if freeze_old:
-            for p in self.heads.parameters():
-                p.requires_grad = False
-
-        self.heads.append(new_head)
-
-    def forward(self, x):
-        out = []
-        for ti in range(len(self.heads)):
-            fc_inp = x[ti] if self.feat_expand else x
-            out.append(1*(F.linear(F.normalize(fc_inp, p=2, dim=1),F.normalize(self.heads[ti][0].weight, p=2, dim=1))))
-        out = {'logits': torch.cat(out, dim=1)}
-        return out
->>>>>>> 246718a3
+        return f"SimpleContinualLinear(trainable_params={trainable_params:,}, total_params={total_params:,}, percentage={trainable_params * 100 / total_params:.2f})"