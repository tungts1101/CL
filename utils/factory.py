--- conflicted
+++ resolved
@@ -36,14 +36,10 @@
         from models.slca import Learner
     elif name == 'lae':
         from models.lae import Learner
-<<<<<<< HEAD
     elif name == 'fecam':
         from models.fecam import Learner
-=======
     elif name == 'dgr':
         from models.dgr import Learner
->>>>>>> e99278bf
     else:
         assert 0
-    
     return Learner(args)