--- conflicted
+++ resolved
@@ -27,11 +27,7 @@
             return _basenet, _adaptive_net
     # SSF 
     elif '_ssf' in name:
-<<<<<<< HEAD
-        if args["model_name"] == "adam_ssf"  or args["model_name"] == "ranpac" or args["model_name"] == "fecam":
-=======
-        if args["model_name"] == "aper_ssf"  or args["model_name"] == "ranpac":
->>>>>>> e99278bf
+        if args["model_name"] == "aper_ssf"  or args["model_name"] == "ranpac" or args["model_name"] == "fecam":
             from backbone import vit_ssf
             if name == "pretrained_vit_b16_224_ssf":
                 model = timm.create_model("vit_base_patch16_224_ssf", pretrained=True, num_classes=0)
@@ -45,11 +41,7 @@
     
     # VPT
     elif '_vpt' in name:
-<<<<<<< HEAD
-        if args["model_name"] == "adam_vpt"  or args["model_name"] == "ranpac" or args["model_name"] == "fecam":
-=======
-        if args["model_name"] == "aper_vpt"  or args["model_name"] == "ranpac":
->>>>>>> e99278bf
+        if args["model_name"] == "aper_vpt"  or args["model_name"] == "ranpac" or args["model_name"] == "fecam":
             from backbone.vpt import build_promptmodel
             if name == "pretrained_vit_b16_224_vpt":
                 basicmodelname = "vit_base_patch16_224" 
@@ -72,11 +64,7 @@
 
     elif '_adapter' in name:
         ffn_num = args["ffn_num"]
-<<<<<<< HEAD
-        if args["model_name"] == "adam_adapter" or args["model_name"] == "ranpac" or args["model_name"] == "fecam":
-=======
-        if args["model_name"] == "aper_adapter" or args["model_name"] == "ranpac":
->>>>>>> e99278bf
+        if args["model_name"] == "aper_adapter" or args["model_name"] == "ranpac" or args["model_name"] == "fecam":
             from backbone import vit_adapter
             from easydict import EasyDict
             tuning_config = EasyDict(
