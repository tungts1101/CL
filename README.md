<p align="center">
<img src="./resources/logo.png"  width="800px">
</p>

<p align="center">
  <a href="#-introduction">🎉Introduction</a> •
  <a href="#-methods-reproduced">🌟Methods Reproduced</a> •
  <a href="#-reproduced-results">📝Reproduced Results</a> <br />
  <a href="#%EF%B8%8F-how-to-use">☄️How to Use</a> •
  <a href="#-acknowledgments">👨‍🏫Acknowledgments</a> •
  <a href="#-contact">🤗Contact</a>
</p>

---

<p align="center">
  <a href=""><img src="https://img.shields.io/badge/PILOT-v1.0-darkcyan"></a>
  <a href='https://arxiv.org/abs/2309.07117'><img src='https://img.shields.io/badge/Arxiv-2309.07117-b31b1b.svg?logo=arXiv'></a>
  <a href=""><img src="https://img.shields.io/github/stars/sun-hailong/LAMDA-PILOT?color=4fb5ee"></a>
  <a href=""><img src="https://hits.seeyoufarm.com/api/count/incr/badge.svg?url=https%3A%2F%2Fgithub.com%2Fsun-hailong%2FLAMDA-PILOT&count_bg=%23FFA500&title_bg=%23555555&icon=&icon_color=%23E7E7E7&title=visitors&edge_flat=false"></a>
  <a href=""><img src="https://black.readthedocs.io/en/stable/_static/license.svg"></a>
  <a href=""><img src="https://img.shields.io/github/last-commit/sun-hailong/LAMDA-PILOT?color=blue"></a>
</p>

## 🎉 Introduction

Welcome to PILOT, a pre-trained model-based continual learning toolbox <a href="https://arxiv.org/abs/2309.07117">[Paper]</a>. On the one hand, PILOT implements some state-of-the-art class-incremental learning algorithms based on pre-trained models, such as L2P, DualPrompt, and CODA-Prompt. On the other hand, PILOT also fits typical class-incremental learning algorithms (*e.g.*, FOSTER, and MEMO) within the context of pre-trained models to evaluate their effectiveness.

**If you use any content of this repo for your work, please cite the following bib entries:**

    @article{sun2023pilot,
      title={PILOT: A Pre-Trained Model-Based Continual Learning Toolbox},
      author={Sun, Hai-Long and Zhou, Da-Wei and Ye, Han-Jia and Zhan, De-Chuan},
      journal={arXiv preprint arXiv:2309.07117},
      year={2023}
    }

    @inproceedings{zhou2024continual,
        title={Continual learning with pre-trained models: A survey},
        author={Zhou, Da-Wei and Sun, Hai-Long and Ning, Jingyi and Ye, Han-Jia and Zhan, De-Chuan},
        booktitle={IJCAI},
        pages={8363-8371},
        year={2024}
    }

    @article{zhou2024class,
        author = {Zhou, Da-Wei and Wang, Qi-Wei and Qi, Zhi-Hong and Ye, Han-Jia and Zhan, De-Chuan and Liu, Ziwei},
        title = {Class-Incremental Learning: A Survey},
        journal={IEEE Transactions on Pattern Analysis and Machine Intelligence},
        year = {2024}
    }

## 📰 What's New
<<<<<<< HEAD
- [2024-07]🌟 Add [DGR](https://openaccess.thecvf.com/content/CVPR2024/papers/He_Gradient_Reweighting_Towards_Imbalanced_Class-Incremental_Learning_CVPR_2024_paper.pdf). New method for imbalanced class-incremental learning of **CVPR 2024**!
=======
- [2024-08]🌟 Check out our [latest work](https://arxiv.org/abs/2303.07338) on pre-trained model-based class-incremental learning (**IJCV 2024**)!
>>>>>>> 718cabb1
- [2024-07]🌟 Check out our [rigorous and unified survey](https://arxiv.org/abs/2302.03648) about class-incremental learning, which introduces some memory-agnostic measures with holistic evaluations from multiple aspects (**TPAMI 2024**)!
- [2024-07]🌟 Check out our [work about all-layer margin in class-incremental learning](https://openreview.net/forum?id=aksdU1KOpT) (**ICML 2024**)!
- [2024-04]🌟 Check out our [latest survey](https://arxiv.org/abs/2401.16386) on pre-trained model-based continual learning (**IJCAI 2024**)!
- [2024-03]🌟 Add [EASE](https://arxiv.org/abs/2403.12030). State-of-the-art method of 2024!
- [2024-03]🌟 Check out our [latest work](https://arxiv.org/abs/2403.12030) on pre-trained model-based class-incremental learning (**CVPR 2024**)!
- [2023-12]🌟 Add RanPAC.
- [2023-09]🌟 Initial version of PILOT is released.
- [2023-05]🌟 Check out our recent work about [class-incremental learning with vision-language models](https://arxiv.org/abs/2305.19270)!
- [2023-01]🌟 As team members are committed to other projects and in light of the intense demands of code reviews, **we will prioritize reviewing algorithms that have explicitly cited and implemented methods from our toolbox paper in their publications.** Please read the [PR policy](resources/PR_policy.md) before submitting your code.

## 🌟 Methods Reproduced

- `FineTune`: Baseline method which simply updates parameters on new tasks.
- `iCaRL`: iCaRL: Incremental Classifier and Representation Learning. CVPR 2017 [[paper](https://arxiv.org/abs/1611.07725)]
- `Coil`: Co-Transport for Class-Incremental Learning. ACMMM 2021 [[paper](https://arxiv.org/abs/2107.12654)]
- `DER`: DER: Dynamically Expandable Representation for Class Incremental Learning. CVPR 2021 [[paper](https://arxiv.org/abs/2103.16788)]
- `FOSTER`: Feature Boosting and Compression for Class-incremental Learning. ECCV 2022 [[paper](https://arxiv.org/abs/2204.04662)]
- `MEMO`: A Model or 603 Exemplars: Towards Memory-Efficient Class-Incremental Learning. ICLR 2023 Spotlight [[paper](https://openreview.net/forum?id=S07feAlQHgM)]
- `L2P`: Learning to Prompt for Continual Learning. CVPR 2022 [[paper](https://arxiv.org/abs/2112.08654)]
- `DualPrompt`: DualPrompt: Complementary Prompting for Rehearsal-free Continual Learning. ECCV 2022 [[paper](https://arxiv.org/abs/2204.04799)]
- `CODA-Prompt`: CODA-Prompt: COntinual Decomposed Attention-based Prompting for Rehearsal-Free Continual Learning. CVPR 2023 [[paper](https://arxiv.org/abs/2211.13218)]
- `RanPAC`: RanPAC: Random Projections and Pre-trained Models for Continual Learning. NeurIPS 2023 [[paper](https://arxiv.org/abs/2307.02251)]
- `LAE`: A Unified Continual Learning Framework with General Parameter-Efficient Tuning. ICCV 2023 [[paper](https://arxiv.org/abs/2303.10070)]
- `SLCA`: SLCA: Slow Learner with Classifier Alignment for Continual Learning on a Pre-trained Model. ICCV 2023 [[paper](https://arxiv.org/abs/2303.05118)]
- `Ease`: Expandable Subspace Ensemble for Pre-Trained Model-Based Class-Incremental Learning. CVPR 2024 [[paper](https://arxiv.org/abs/2403.12030)]
<<<<<<< HEAD
- `DGR`: Gradient Reweighting: Towards Imbalanced Class-Incremental Learning. CVPR 2024 [[paper](https://openaccess.thecvf.com/content/CVPR2024/papers/He_Gradient_Reweighting_Towards_Imbalanced_Class-Incremental_Learning_CVPR_2024_paper.pdf)]

> Intended authors are welcome to contact us to reproduce your methods in our repo. Feel free to merge your algorithm into PILOT if you are using our codebase!
=======
- `SimpleCIL`: Revisiting Class-Incremental Learning with Pre-Trained Models: Generalizability and Adaptivity are All You Need. IJCV 2024 [[paper](https://arxiv.org/abs/2303.07338)]
- `ADAM`: Revisiting Class-Incremental Learning with Pre-Trained Models: Generalizability and Adaptivity are All You Need. IJCV 2024 [[paper](https://arxiv.org/abs/2303.07338)]
>>>>>>> 718cabb1

## 📝 Reproduced Results

#### CIFAR-100

<div align="center">
<img src="./resources/cifarb0inc10.jpg" width="600px">
</div>

#### ImageNet-R

<div align="center">
<img src="./resources/imagenetRb0inc20.jpg" width="600px">
</div>

> For exemplar parameters, Coil, DER, DGR, iCaRL, MEMO, and FOSTER set the `fixed_memory` option to false and retain the `memory_size` of 2000 for CIFAR100, while setting `fixed_memory` option to true and retaining the `memory_per_class` of 20 for ImageNet-R. On the contrary, other models are exemplar-free.

## ☄️ how to use

### 🕹️ Clone

Clone this GitHub repository:

```
git clone https://github.com/sun-hailong/LAMDA-PILOT
cd LAMDA-PILOT
```

### 🗂️ Dependencies

1. [torch 2.0.1](https://github.com/pytorch/pytorch)
2. [torchvision 0.15.2](https://github.com/pytorch/vision)
3. [timm 0.6.12](https://github.com/huggingface/pytorch-image-models)
4. [tqdm](https://github.com/tqdm/tqdm)
5. [numpy](https://github.com/numpy/numpy)
6. [scipy](https://github.com/scipy/scipy)
7. [easydict](https://github.com/makinacorpus/easydict)


### 🔑 Run experiment

1. Edit the `[MODEL NAME].json` file for global settings and hyperparameters.
2. Run:

    ```bash
    python main.py --config=./exps/[MODEL NAME].json
    ```

3. `hyper-parameters`

    When using PILOT, you can edit the global parameters and algorithm-specific hyper-parameter in the corresponding json file.

    These parameters include:

   - **model_name**: The model's name should be selected from the 12 methods listed above, *i.e.*, `finetune`, `icarl`, `coil`, `der`, `dgr`, `foster`, `memo`, `simplecil`, `l2p`, `dualprompt`, `coda-prompt` and `adam`.
   - **init_cls**: The number of classes in the initial incremental stage. As the configuration of CIL includes different settings with varying class numbers at the outset, our framework accommodates diverse options for defining the initial stage.
   - **increment**: The number of classes in each incremental stage $i$, $i$ > 1. By default, the number of classes is equal across all incremental stages.
   - **backbone_type**: The backbone network of the incremental model. It can be selected from a variety of pre-trained models available in the Timm library, such as **ViT-B/16-IN1K** and **ViT-B/16-IN21K**. Both are pre-trained on ImageNet21K, while the former is additionally fine-tuned on ImageNet1K.
   - **seed**: The random seed is utilized for shuffling the class order. It is set to 1993 by default, following the benchmark setting iCaRL.
   - **fixed_memory**: a Boolean parameter. When set to true, the model will maintain a fixed amount of memory per class. Alternatively, when set to false, the model will preserve dynamic memory allocation per class.
   - **memory_size**: The total number of exemplars in the incremental learning process. If `fixed_memory` is set to false, assuming there are $K$ classes at the current stage, the model will preserve $\left[\frac{{memory-size}}{K}\right]$ exemplars for each class. **L2P, DualPrompt, SimpleCIL, ADAM, and CODA-Prompt do not require exemplars.** Therefore, parameters related to the exemplar are not utilized.
   - **memory_per_class**: If `fixed memory` is set to true, the model will preserve a fixed number of `memory_per_class` exemplars for each class.

### 🔎 Datasets

We have implemented the pre-processing datasets as follows:

- **CIFAR100**: will be automatically downloaded by the code.
- **CUB200**:  Google Drive: [link](https://drive.google.com/file/d/1XbUpnWpJPnItt5zQ6sHJnsjPncnNLvWb/view?usp=sharing) or Onedrive: [link](https://entuedu-my.sharepoint.com/:u:/g/personal/n2207876b_e_ntu_edu_sg/EVV4pT9VJ9pBrVs2x0lcwd0BlVQCtSrdbLVfhuajMry-lA?e=L6Wjsc)
- **ImageNet-R**: Google Drive: [link](https://drive.google.com/file/d/1SG4TbiL8_DooekztyCVK8mPmfhMo8fkR/view?usp=sharing) or Onedrive: [link](https://entuedu-my.sharepoint.com/:u:/g/personal/n2207876b_e_ntu_edu_sg/EU4jyLL29CtBsZkB6y-JSbgBzWF5YHhBAUz1Qw8qM2954A?e=hlWpNW)
- **ImageNet-A**: Google Drive: [link](https://drive.google.com/file/d/19l52ua_vvTtttgVRziCZJjal0TPE9f2p/view?usp=sharing) or Onedrive: [link](https://entuedu-my.sharepoint.com/:u:/g/personal/n2207876b_e_ntu_edu_sg/ERYi36eg9b1KkfEplgFTW3gBg1otwWwkQPSml0igWBC46A?e=NiTUkL)
- **OmniBenchmark**: Google Drive: [link](https://drive.google.com/file/d/1AbCP3zBMtv_TDXJypOCnOgX8hJmvJm3u/view?usp=sharing) or Onedrive: [link](https://entuedu-my.sharepoint.com/:u:/g/personal/n2207876b_e_ntu_edu_sg/EcoUATKl24JFo3jBMnTV2WcBwkuyBH0TmCAy6Lml1gOHJA?e=eCNcoA)
- **VTAB**: Google Drive: [link](https://drive.google.com/file/d/1xUiwlnx4k0oDhYi26KL5KwrCAya-mvJ_/view?usp=sharing) or Onedrive: [link](https://entuedu-my.sharepoint.com/:u:/g/personal/n2207876b_e_ntu_edu_sg/EQyTP1nOIH5PrfhXtpPgKQ8BlEFW2Erda1t7Kdi3Al-ePw?e=Yt4RnV)
- **ObjectNet**: Onedrive: [link](https://entuedu-my.sharepoint.com/:u:/g/personal/n2207876b_e_ntu_edu_sg/EZFv9uaaO1hBj7Y40KoCvYkBnuUZHnHnjMda6obiDpiIWw?e=4n8Kpy) You can also refer to the [filelist](https://drive.google.com/file/d/147Mta-HcENF6IhZ8dvPnZ93Romcie7T6/view?usp=sharing) if the file is too large to download.

> These subsets are sampled from the original datasets. Please note that I do not have the right to distribute these datasets. If the distribution violates the license, I shall provide the filenames instead.

When training **not** on `CIFAR100`, you should specify the folder of your dataset in `utils/data.py`.

```python
    def download_data(self):
        assert 0,"You should specify the folder of your dataset"
        train_dir = '[DATA-PATH]/train/'
        test_dir = '[DATA-PATH]/val/'
```

## 👨‍🏫 Acknowledgments

We thank the following repos providing helpful components/functions in our work.

- [PyCIL](https://github.com/G-U-N/PyCIL)
- [RevisitingCIL](https://github.com/zhoudw-zdw/RevisitingCIL)
- [l2p-pytorch](https://github.com/JH-LEE-KR/l2p-pytorch)
- [CODA-Prompt](https://github.com/GT-RIPL/CODA-Prompt)
- [RanPAC](https://github.com/RanPAC/RanPAC/)

## 🤗 Contact

If there are any questions, please feel free to  propose new features by opening an issue or contact with the author: **Hai-Long Sun**([sunhl@lamda.nju.edu.cn](mailto:sunhl@lamda.nju.edu.cn)) and **Da-Wei Zhou**([zhoudw@lamda.nju.edu.cn](mailto:zhoudw@lamda.nju.edu.cn)). Enjoy the code.

## 🚀 Star History

[![Star History Chart](https://api.star-history.com/svg?repos=sun-hailong/LAMDA-PILOT&type=Date)](https://star-history.com/#sun-hailong/LAMDA-PILOT&Date)<|MERGE_RESOLUTION|>--- conflicted
+++ resolved
@@ -51,11 +51,6 @@
     }
 
 ## 📰 What's New
-<<<<<<< HEAD
-- [2024-07]🌟 Add [DGR](https://openaccess.thecvf.com/content/CVPR2024/papers/He_Gradient_Reweighting_Towards_Imbalanced_Class-Incremental_Learning_CVPR_2024_paper.pdf). New method for imbalanced class-incremental learning of **CVPR 2024**!
-=======
-- [2024-08]🌟 Check out our [latest work](https://arxiv.org/abs/2303.07338) on pre-trained model-based class-incremental learning (**IJCV 2024**)!
->>>>>>> 718cabb1
 - [2024-07]🌟 Check out our [rigorous and unified survey](https://arxiv.org/abs/2302.03648) about class-incremental learning, which introduces some memory-agnostic measures with holistic evaluations from multiple aspects (**TPAMI 2024**)!
 - [2024-07]🌟 Check out our [work about all-layer margin in class-incremental learning](https://openreview.net/forum?id=aksdU1KOpT) (**ICML 2024**)!
 - [2024-04]🌟 Check out our [latest survey](https://arxiv.org/abs/2401.16386) on pre-trained model-based continual learning (**IJCAI 2024**)!
@@ -81,14 +76,6 @@
 - `LAE`: A Unified Continual Learning Framework with General Parameter-Efficient Tuning. ICCV 2023 [[paper](https://arxiv.org/abs/2303.10070)]
 - `SLCA`: SLCA: Slow Learner with Classifier Alignment for Continual Learning on a Pre-trained Model. ICCV 2023 [[paper](https://arxiv.org/abs/2303.05118)]
 - `Ease`: Expandable Subspace Ensemble for Pre-Trained Model-Based Class-Incremental Learning. CVPR 2024 [[paper](https://arxiv.org/abs/2403.12030)]
-<<<<<<< HEAD
-- `DGR`: Gradient Reweighting: Towards Imbalanced Class-Incremental Learning. CVPR 2024 [[paper](https://openaccess.thecvf.com/content/CVPR2024/papers/He_Gradient_Reweighting_Towards_Imbalanced_Class-Incremental_Learning_CVPR_2024_paper.pdf)]
-
-> Intended authors are welcome to contact us to reproduce your methods in our repo. Feel free to merge your algorithm into PILOT if you are using our codebase!
-=======
-- `SimpleCIL`: Revisiting Class-Incremental Learning with Pre-Trained Models: Generalizability and Adaptivity are All You Need. IJCV 2024 [[paper](https://arxiv.org/abs/2303.07338)]
-- `ADAM`: Revisiting Class-Incremental Learning with Pre-Trained Models: Generalizability and Adaptivity are All You Need. IJCV 2024 [[paper](https://arxiv.org/abs/2303.07338)]
->>>>>>> 718cabb1
 
 ## 📝 Reproduced Results
 
